// Copyright (C) 2022 The Android Open Source Project
//
// Licensed under the Apache License, Version 2.0 (the "License");
// you may not use this file except in compliance with the License.
// You may obtain a copy of the License at
//
//      http://www.apache.org/licenses/LICENSE-2.0
//
// Unless required by applicable law or agreed to in writing, software
// distributed under the License is distributed on an "AS IS" BASIS,
// WITHOUT WARRANTIES OR CONDITIONS OF ANY KIND, either express or implied.
// See the License for the specific language governing permissions and
// limitations under the License.

package {
    // See: http://go/android-license-faq
    // A large-scale-change added 'default_applicable_licenses' to import
    // all of the 'license_kinds' from "external_perfetto_license"
    // to get the below license kinds:
    //   SPDX-license-identifier-Apache-2.0
    default_applicable_licenses: ["external_perfetto_license"],
}

android_test_helper_app {
    name: "CtsPerfettoReporterApp",
    manifest: "AndroidManifest.xml",
    srcs: ["src/**/*.java"],
    platform_apis: true,
    privileged: true,
<<<<<<< HEAD
=======
    // This test is also run via Mainline Testing against the ART Mainline
    // Module, which is updatable since Android 12 (API level 31).
>>>>>>> 32152bdd
    min_sdk_version: "31",
}<|MERGE_RESOLUTION|>--- conflicted
+++ resolved
@@ -27,10 +27,7 @@
     srcs: ["src/**/*.java"],
     platform_apis: true,
     privileged: true,
-<<<<<<< HEAD
-=======
     // This test is also run via Mainline Testing against the ART Mainline
     // Module, which is updatable since Android 12 (API level 31).
->>>>>>> 32152bdd
     min_sdk_version: "31",
 }