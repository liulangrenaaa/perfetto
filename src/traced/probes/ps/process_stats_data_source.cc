/*
 * Copyright (C) 2018 The Android Open Source Project
 *
 * Licensed under the Apache License, Version 2.0 (the "License");
 * you may not use this file except in compliance with the License.
 * You may obtain a copy of the License at
 *
 *      http://www.apache.org/licenses/LICENSE-2.0
 *
 * Unless required by applicable law or agreed to in writing, software
 * distributed under the License is distributed on an "AS IS" BASIS,
 * WITHOUT WARRANTIES OR CONDITIONS OF ANY KIND, either express or implied.
 * See the License for the specific language governing permissions and
 * limitations under the License.
 */

#include "src/traced/probes/ps/process_stats_data_source.h"

#include <stdlib.h>
#include <unistd.h>

#include <algorithm>
#include <array>
#include <utility>

#include "perfetto/base/task_runner.h"
#include "perfetto/base/time.h"
#include "perfetto/ext/base/file_utils.h"
#include "perfetto/ext/base/hash.h"
#include "perfetto/ext/base/metatrace.h"
#include "perfetto/ext/base/scoped_file.h"
#include "perfetto/ext/base/string_splitter.h"
#include "perfetto/ext/base/string_utils.h"
#include "perfetto/tracing/core/data_source_config.h"

#include "protos/perfetto/config/process_stats/process_stats_config.pbzero.h"
#include "protos/perfetto/trace/ps/process_stats.pbzero.h"
#include "protos/perfetto/trace/ps/process_tree.pbzero.h"
#include "protos/perfetto/trace/trace_packet.pbzero.h"

// TODO(primiano): the code in this file assumes that PIDs are never recycled
// and that processes/threads never change names. Neither is always true.

// The notion of PID in the Linux kernel is a bit confusing.
// - PID: is really the thread id (for the main thread: PID == TID).
// - TGID (thread group ID): is the Unix Process ID (the actual PID).
// - PID == TGID for the main thread: the TID of the main thread is also the PID
//   of the process.
// So, in this file, |pid| might refer to either a process id or a thread id.

namespace perfetto {

namespace {

int32_t ReadNextNumericDir(DIR* dirp) {
  while (struct dirent* dir_ent = readdir(dirp)) {
    if (dir_ent->d_type != DT_DIR)
      continue;
    auto int_value = base::CStringToInt32(dir_ent->d_name);
    if (int_value)
      return *int_value;
  }
  return 0;
}

inline int ToInt(const std::string& str) {
  return atoi(str.c_str());
}

inline uint32_t ToU32(const char* str) {
  return static_cast<uint32_t>(strtol(str, nullptr, 10));
}

}  // namespace

// static
const ProbesDataSource::Descriptor ProcessStatsDataSource::descriptor = {
    /*name*/ "linux.process_stats",
    /*flags*/ Descriptor::kHandlesIncrementalState,
    /*fill_descriptor_func*/ nullptr,
};

ProcessStatsDataSource::ProcessStatsDataSource(
    base::TaskRunner* task_runner,
    TracingSessionID session_id,
    std::unique_ptr<TraceWriter> writer,
    const DataSourceConfig& ds_config,
    std::unique_ptr<CpuFreqInfo> cpu_freq_info)
    : ProbesDataSource(session_id, &descriptor),
      task_runner_(task_runner),
      writer_(std::move(writer)),
      cpu_freq_info_(std::move(cpu_freq_info)),
      weak_factory_(this) {
  using protos::pbzero::ProcessStatsConfig;
  ProcessStatsConfig::Decoder cfg(ds_config.process_stats_config_raw());
  record_thread_names_ = cfg.record_thread_names();
  dump_all_procs_on_start_ = cfg.scan_all_processes_on_start();
  resolve_process_fds_ = cfg.resolve_process_fds();
<<<<<<< HEAD
=======
  scan_smaps_rollup_ = cfg.scan_smaps_rollup();
>>>>>>> bad11ba2

  enable_on_demand_dumps_ = true;
  for (auto quirk = cfg.quirks(); quirk; ++quirk) {
    if (*quirk == ProcessStatsConfig::DISABLE_ON_DEMAND)
      enable_on_demand_dumps_ = false;
  }

  poll_period_ms_ = cfg.proc_stats_poll_ms();
  if (poll_period_ms_ > 0 && poll_period_ms_ < 100) {
    PERFETTO_ILOG("proc_stats_poll_ms %" PRIu32
                  " is less than minimum of 100ms. Increasing to 100ms.",
                  poll_period_ms_);
    poll_period_ms_ = 100;
  }

  if (poll_period_ms_ > 0) {
    auto proc_stats_ttl_ms = cfg.proc_stats_cache_ttl_ms();
    process_stats_cache_ttl_ticks_ =
        std::max(proc_stats_ttl_ms / poll_period_ms_, 1u);
  }
}

ProcessStatsDataSource::~ProcessStatsDataSource() = default;

void ProcessStatsDataSource::Start() {
  if (dump_all_procs_on_start_) {
    WriteAllProcesses();
  }

  if (poll_period_ms_) {
    auto weak_this = GetWeakPtr();
    task_runner_->PostTask(std::bind(&ProcessStatsDataSource::Tick, weak_this));
  }
}

base::WeakPtr<ProcessStatsDataSource> ProcessStatsDataSource::GetWeakPtr()
    const {
  return weak_factory_.GetWeakPtr();
}

void ProcessStatsDataSource::WriteAllProcesses() {
  PERFETTO_METATRACE_SCOPED(TAG_PROC_POLLERS, PS_WRITE_ALL_PROCESSES);
  PERFETTO_DCHECK(!cur_ps_tree_);

  CacheProcFsScanStartTimestamp();

  base::ScopedDir proc_dir = OpenProcDir();
  if (!proc_dir)
    return;
  base::FlatSet<int32_t> pids;
  while (int32_t pid = ReadNextNumericDir(*proc_dir)) {
    WriteProcessOrThread(pid);
    base::StackString<128> task_path("/proc/%d/task", pid);
    base::ScopedDir task_dir(opendir(task_path.c_str()));
    if (!task_dir)
      continue;

    while (int32_t tid = ReadNextNumericDir(*task_dir)) {
      if (tid == pid)
        continue;
      if (record_thread_names_) {
        WriteProcessOrThread(tid);
      } else {
        // If we are not interested in thread names, there is no need to open
        // a proc file for each thread. We can save time and directly write the
        // thread record. Note that we still read proc_status for recording
        // NSpid entries.
        std::string proc_status = ReadProcPidFile(tid, "status");
        WriteThread(tid, pid, /*optional_name=*/nullptr, proc_status);
      }
    }

    pids.insert(pid);
  }
  FinalizeCurPacket();

  // Also collect any fds open when starting up
  for (const auto pid : pids) {
    cur_ps_stats_process_ = nullptr;
    WriteFds(pid);
  }
  FinalizeCurPacket();
}

void ProcessStatsDataSource::OnPids(const base::FlatSet<int32_t>& pids) {
  if (!enable_on_demand_dumps_)
    return;
  WriteProcessTree(pids);
}

void ProcessStatsDataSource::WriteProcessTree(
    const base::FlatSet<int32_t>& pids) {
  PERFETTO_METATRACE_SCOPED(TAG_PROC_POLLERS, PS_ON_PIDS);
  PERFETTO_DCHECK(!cur_ps_tree_);
  int pids_scanned = 0;
  for (int32_t pid : pids) {
    if (seen_pids_.count(pid) || pid == 0)
      continue;
    WriteProcessOrThread(pid);
    pids_scanned++;
  }
  FinalizeCurPacket();
  PERFETTO_METATRACE_COUNTER(TAG_PROC_POLLERS, PS_PIDS_SCANNED, pids_scanned);
}

void ProcessStatsDataSource::OnRenamePids(const base::FlatSet<int32_t>& pids) {
  PERFETTO_METATRACE_SCOPED(TAG_PROC_POLLERS, PS_ON_RENAME_PIDS);
  if (!enable_on_demand_dumps_)
    return;
  PERFETTO_DCHECK(!cur_ps_tree_);
  for (int32_t pid : pids)
    seen_pids_.erase(pid);
}

void ProcessStatsDataSource::OnFds(
    const base::FlatSet<std::pair<pid_t, uint64_t>>& fds) {
  if (!resolve_process_fds_)
    return;

  pid_t last_pid = 0;
  for (const auto& tid_fd : fds) {
    const auto tid = tid_fd.first;
    const auto fd = tid_fd.second;

    auto it = seen_pids_.find(tid);
    if (it == seen_pids_.end()) {
      // TID is not known yet, skip resolving the fd and let the
      // periodic stats scanner resolve the fd together with its TID later
      continue;
    }
    const auto pid = it->tgid;

    if (last_pid != pid) {
      cur_ps_stats_process_ = nullptr;
      last_pid = pid;
    }
    WriteSingleFd(pid, fd);
  }
  FinalizeCurPacket();
}

void ProcessStatsDataSource::Flush(FlushRequestID,
                                   std::function<void()> callback) {
  // We shouldn't get this in the middle of WriteAllProcesses() or OnPids().
  PERFETTO_DCHECK(!cur_ps_tree_);
  PERFETTO_DCHECK(!cur_ps_stats_);
  PERFETTO_DCHECK(!cur_ps_stats_process_);
  writer_->Flush(callback);
}

void ProcessStatsDataSource::WriteProcessOrThread(int32_t pid) {
  // In case we're called from outside WriteAllProcesses()
  CacheProcFsScanStartTimestamp();

  std::string proc_status = ReadProcPidFile(pid, "status");
  if (proc_status.empty())
    return;
  int tgid = ToInt(ReadProcStatusEntry(proc_status, "Tgid:"));
  int tid = ToInt(ReadProcStatusEntry(proc_status, "Pid:"));
  if (tgid <= 0 || tid <= 0)
    return;

  if (!seen_pids_.count(tgid)) {
    // We need to read the status file if |pid| is non-main thread.
    const std::string& proc_status_tgid =
        (tgid == tid ? proc_status : ReadProcPidFile(tgid, "status"));
    WriteProcess(tgid, proc_status_tgid);
  }
  if (pid != tgid) {
    PERFETTO_DCHECK(!seen_pids_.count(pid));
    std::string thread_name;
    if (record_thread_names_)
      thread_name = ReadProcStatusEntry(proc_status, "Name:");
    WriteThread(pid, tgid, thread_name.empty() ? nullptr : thread_name.c_str(),
                proc_status);
  }
}

void ProcessStatsDataSource::ReadNamespacedTids(int32_t tid,
                                                const std::string& proc_status,
                                                TidArray& out) {
  // If a process has entered a PID namespace, NSpid shows the mapping in
  // the status file like: NSpid:  28971   2
  // NStgid: 28971   2
  // which denotes that the thread (or process) 28971 in the root PID namespace
  // has PID = 2 in the child PID namespace. This information can be read from
  // the NSpid entry in /proc/<tid>/status.
  if (proc_status.empty())
    return;
  std::string nspid = ReadProcStatusEntry(proc_status, "NSpid:");
  if (nspid.empty())
    return;

  out.fill(0);  // Zero-initialize the array in case the caller doesn't.
  auto it = out.begin();

  base::StringSplitter ss(std::move(nspid), '\t');
  ss.Next();  // Skip the 1st element.
  PERFETTO_DCHECK(base::CStringToInt32(ss.cur_token()) == tid);
  while (ss.Next()) {
    PERFETTO_CHECK(it < out.end());
    auto maybe_int32 = base::CStringToInt32(ss.cur_token());
    PERFETTO_DCHECK(maybe_int32.has_value());
    *it++ = *maybe_int32;
  }
}

void ProcessStatsDataSource::WriteProcess(int32_t pid,
                                          const std::string& proc_status) {
  PERFETTO_DCHECK(ToInt(ReadProcStatusEntry(proc_status, "Tgid:")) == pid);
  // Assert that |proc_status| is not for a non-main thread.
  PERFETTO_DCHECK(ToInt(ReadProcStatusEntry(proc_status, "Pid:")) == pid);
  auto* proc = GetOrCreatePsTree()->add_processes();
  proc->set_pid(pid);
  proc->set_ppid(ToInt(ReadProcStatusEntry(proc_status, "PPid:")));
  // Uid will have multiple entries, only return first (real uid).
  proc->set_uid(ToInt(ReadProcStatusEntry(proc_status, "Uid:")));

  // Optionally write namespace-local PIDs.
  TidArray nspids = {};
  ReadNamespacedTids(pid, proc_status, nspids);
  for (auto nspid : nspids) {
    if (nspid == 0)  // No more elements.
      break;
    proc->add_nspid(nspid);
  }

  std::string cmdline = ReadProcPidFile(pid, "cmdline");
  if (!cmdline.empty()) {
    if (cmdline.back() != '\0') {
      // Some kernels can miss the NUL terminator due to a bug. b/147438623.
      cmdline.push_back('\0');
    }
    using base::StringSplitter;
    for (StringSplitter ss(&cmdline[0], cmdline.size(), '\0'); ss.Next();)
      proc->add_cmdline(ss.cur_token());
  } else {
    // Nothing in cmdline so use the thread name instead (which is == "comm").
    proc->add_cmdline(ReadProcStatusEntry(proc_status, "Name:").c_str());
  }
  seen_pids_.insert({pid, pid});
}

void ProcessStatsDataSource::WriteThread(int32_t tid,
                                         int32_t tgid,
                                         const char* optional_name,
                                         const std::string& proc_status) {
  auto* thread = GetOrCreatePsTree()->add_threads();
  thread->set_tid(tid);
  thread->set_tgid(tgid);
  if (optional_name)
    thread->set_name(optional_name);

  // Optionally write namespace-local TIDs.
  TidArray nstids = {};
  ReadNamespacedTids(tid, proc_status, nstids);
  for (auto nstid : nstids) {
    if (nstid == 0)  // No more elements.
      break;
    thread->add_nstid(nstid);
  }
  seen_pids_.insert({tid, tgid});
}

const char* ProcessStatsDataSource::GetProcMountpoint() {
  static constexpr char kDefaultProcMountpoint[] = "/proc";
  return kDefaultProcMountpoint;
}

base::ScopedDir ProcessStatsDataSource::OpenProcDir() {
  base::ScopedDir proc_dir(opendir(GetProcMountpoint()));
  if (!proc_dir)
    PERFETTO_PLOG("Failed to opendir(%s)", GetProcMountpoint());
  return proc_dir;
}

std::string ProcessStatsDataSource::ReadProcPidFile(int32_t pid,
                                                    const std::string& file) {
  base::StackString<128> path("/proc/%" PRId32 "/%s", pid, file.c_str());
  std::string contents;
  contents.reserve(4096);
  if (!base::ReadFile(path.c_str(), &contents))
    return "";
  return contents;
}

std::string ProcessStatsDataSource::ReadProcStatusEntry(const std::string& buf,
                                                        const char* key) {
  auto begin = buf.find(key);
  if (begin == std::string::npos)
    return "";
  begin = buf.find_first_not_of(" \t", begin + strlen(key));
  if (begin == std::string::npos)
    return "";
  auto end = buf.find('\n', begin);
  if (end == std::string::npos || end <= begin)
    return "";
  return buf.substr(begin, end - begin);
}

void ProcessStatsDataSource::StartNewPacketIfNeeded() {
  if (cur_packet_)
    return;
  cur_packet_ = writer_->NewTracePacket();
  cur_packet_->set_timestamp(CacheProcFsScanStartTimestamp());

  if (did_clear_incremental_state_) {
    cur_packet_->set_incremental_state_cleared(true);
    did_clear_incremental_state_ = false;
  }
}

protos::pbzero::ProcessTree* ProcessStatsDataSource::GetOrCreatePsTree() {
  StartNewPacketIfNeeded();
  if (!cur_ps_tree_)
    cur_ps_tree_ = cur_packet_->set_process_tree();
  cur_ps_stats_ = nullptr;
  cur_ps_stats_process_ = nullptr;
  return cur_ps_tree_;
}

protos::pbzero::ProcessStats* ProcessStatsDataSource::GetOrCreateStats() {
  StartNewPacketIfNeeded();
  if (!cur_ps_stats_)
    cur_ps_stats_ = cur_packet_->set_process_stats();
  cur_ps_tree_ = nullptr;
  cur_ps_stats_process_ = nullptr;
  return cur_ps_stats_;
}

protos::pbzero::ProcessStats_Process*
ProcessStatsDataSource::GetOrCreateStatsProcess(int32_t pid) {
  if (cur_ps_stats_process_)
    return cur_ps_stats_process_;
  cur_ps_stats_process_ = GetOrCreateStats()->add_processes();
  cur_ps_stats_process_->set_pid(pid);
  return cur_ps_stats_process_;
}

void ProcessStatsDataSource::FinalizeCurPacket() {
  PERFETTO_DCHECK(!cur_ps_tree_ || cur_packet_);
  PERFETTO_DCHECK(!cur_ps_stats_ || cur_packet_);
  uint64_t now = static_cast<uint64_t>(base::GetBootTimeNs().count());
  if (cur_ps_tree_) {
    cur_ps_tree_->set_collection_end_timestamp(now);
    cur_ps_tree_ = nullptr;
  }
  if (cur_ps_stats_) {
    cur_ps_stats_->set_collection_end_timestamp(now);
    cur_ps_stats_ = nullptr;
  }
  cur_ps_stats_process_ = nullptr;
  cur_procfs_scan_start_timestamp_ = 0;
  cur_packet_ = TraceWriter::TracePacketHandle{};
}

// static
void ProcessStatsDataSource::Tick(
    base::WeakPtr<ProcessStatsDataSource> weak_this) {
  if (!weak_this)
    return;
  ProcessStatsDataSource& thiz = *weak_this;
  uint32_t period_ms = thiz.poll_period_ms_;
  uint32_t delay_ms =
      period_ms -
      static_cast<uint32_t>(base::GetWallTimeMs().count() % period_ms);
  thiz.task_runner_->PostDelayedTask(
      std::bind(&ProcessStatsDataSource::Tick, weak_this), delay_ms);
  thiz.WriteAllProcessStats();

  // We clear the cache every process_stats_cache_ttl_ticks_ ticks.
  if (++thiz.cache_ticks_ == thiz.process_stats_cache_ttl_ticks_) {
    thiz.cache_ticks_ = 0;
    thiz.process_stats_cache_.clear();
  }
}

void ProcessStatsDataSource::WriteAllProcessStats() {
  // TODO(primiano): implement filtering of processes by names.
  // TODO(primiano): Have a pid cache to avoid wasting cycles reading kthreads
  // proc files over and over. Same for non-filtered processes (see above).

  CacheProcFsScanStartTimestamp();
  PERFETTO_METATRACE_SCOPED(TAG_PROC_POLLERS, PS_WRITE_ALL_PROCESS_STATS);
  base::ScopedDir proc_dir = OpenProcDir();
  if (!proc_dir)
    return;
  base::FlatSet<int32_t> pids;
  while (int32_t pid = ReadNextNumericDir(*proc_dir)) {
    cur_ps_stats_process_ = nullptr;

    uint32_t pid_u = static_cast<uint32_t>(pid);
    if (skip_stats_for_pids_.size() > pid_u && skip_stats_for_pids_[pid_u])
      continue;

    std::string proc_status = ReadProcPidFile(pid, "status");
    if (proc_status.empty())
      continue;

    if (scan_smaps_rollup_) {
      std::string proc_smaps_rollup = ReadProcPidFile(pid, "smaps_rollup");
      proc_status.append(proc_smaps_rollup);
    }

    if (!WriteMemCounters(pid, proc_status)) {
      // If WriteMemCounters() fails the pid is very likely a kernel thread
      // that has a valid /proc/[pid]/status but no memory values. In this
      // case avoid keep polling it over and over.
      if (skip_stats_for_pids_.size() <= pid_u)
        skip_stats_for_pids_.resize(pid_u + 1);
      skip_stats_for_pids_[pid_u] = true;
      continue;
    }

    std::string oom_score_adj = ReadProcPidFile(pid, "oom_score_adj");
    if (!oom_score_adj.empty()) {
      CachedProcessStats& cached = process_stats_cache_[pid];
      auto counter = ToInt(oom_score_adj);
      if (counter != cached.oom_score_adj) {
        GetOrCreateStatsProcess(pid)->set_oom_score_adj(counter);
        cached.oom_score_adj = counter;
      }
    }

    // Ensure we write data on any fds not seen before
    WriteFds(pid);

    pids.insert(pid);
  }
  FinalizeCurPacket();

  // Ensure that we write once long-term process info (e.g., name) for new pids
  // that we haven't seen before.
  WriteProcessTree(pids);
}

// Returns true if the stats for the given |pid| have been written, false it
// it failed (e.g., |pid| was a kernel thread and, as such, didn't report any
// memory counters).
bool ProcessStatsDataSource::WriteMemCounters(int32_t pid,
                                              const std::string& proc_status) {
  bool proc_status_has_mem_counters = false;
  CachedProcessStats& cached = process_stats_cache_[pid];

  // Parse /proc/[pid]/status, which looks like this:
  // Name:   cat
  // Umask:  0027
  // State:  R (running)
  // FDSize: 256
  // Groups: 4 20 24 46 997
  // VmPeak:     5992 kB
  // VmSize:     5992 kB
  // VmLck:         0 kB
  // ...
  std::vector<char> key;
  std::vector<char> value;
  enum { kKey, kSeparator, kValue } state = kKey;
  for (char c : proc_status) {
    if (c == '\n') {
      key.push_back('\0');
      value.push_back('\0');

      // |value| will contain "1234 KB". We rely on strtol() (in ToU32()) to
      // stop parsing at the first non-numeric character.
      if (strcmp(key.data(), "VmSize") == 0) {
        // Assume that if we see VmSize we'll see also the others.
        proc_status_has_mem_counters = true;

        auto counter = ToU32(value.data());
        if (counter != cached.vm_size_kb) {
          GetOrCreateStatsProcess(pid)->set_vm_size_kb(counter);
          cached.vm_size_kb = counter;
        }
      } else if (strcmp(key.data(), "VmLck") == 0) {
        auto counter = ToU32(value.data());
        if (counter != cached.vm_locked_kb) {
          GetOrCreateStatsProcess(pid)->set_vm_locked_kb(counter);
          cached.vm_locked_kb = counter;
        }
      } else if (strcmp(key.data(), "VmHWM") == 0) {
        auto counter = ToU32(value.data());
        if (counter != cached.vm_hvm_kb) {
          GetOrCreateStatsProcess(pid)->set_vm_hwm_kb(counter);
          cached.vm_hvm_kb = counter;
        }
      } else if (strcmp(key.data(), "VmRSS") == 0) {
        auto counter = ToU32(value.data());
        if (counter != cached.vm_rss_kb) {
          GetOrCreateStatsProcess(pid)->set_vm_rss_kb(counter);
          cached.vm_rss_kb = counter;
        }
      } else if (strcmp(key.data(), "RssAnon") == 0) {
        auto counter = ToU32(value.data());
        if (counter != cached.rss_anon_kb) {
          GetOrCreateStatsProcess(pid)->set_rss_anon_kb(counter);
          cached.rss_anon_kb = counter;
        }
      } else if (strcmp(key.data(), "RssFile") == 0) {
        auto counter = ToU32(value.data());
        if (counter != cached.rss_file_kb) {
          GetOrCreateStatsProcess(pid)->set_rss_file_kb(counter);
          cached.rss_file_kb = counter;
        }
      } else if (strcmp(key.data(), "RssShmem") == 0) {
        auto counter = ToU32(value.data());
        if (counter != cached.rss_shmem_kb) {
          GetOrCreateStatsProcess(pid)->set_rss_shmem_kb(counter);
          cached.rss_shmem_kb = counter;
        }
      } else if (strcmp(key.data(), "VmSwap") == 0) {
        auto counter = ToU32(value.data());
        if (counter != cached.vm_swap_kb) {
          GetOrCreateStatsProcess(pid)->set_vm_swap_kb(counter);
          cached.vm_swap_kb = counter;
        }
      // The entries below come from smaps_rollup, WriteAllProcessStats merges
      // everything into the same buffer for convenience.
      } else if (strcmp(key.data(), "Rss") == 0) {
         auto counter = ToU32(value.data());
        if (counter != cached.smr_rss_kb) {
          GetOrCreateStatsProcess(pid)->set_smr_rss_kb(counter);
          cached.smr_rss_kb = counter;
        }
      } else if (strcmp(key.data(), "Pss") == 0) {
         auto counter = ToU32(value.data());
        if (counter != cached.smr_pss_kb) {
          GetOrCreateStatsProcess(pid)->set_smr_pss_kb(counter);
          cached.smr_pss_kb = counter;
        }
      } else if (strcmp(key.data(), "Pss_Anon") == 0) {
         auto counter = ToU32(value.data());
        if (counter != cached.smr_pss_anon_kb) {
          GetOrCreateStatsProcess(pid)->set_smr_pss_anon_kb(counter);
          cached.smr_pss_anon_kb = counter;
        }
      } else if (strcmp(key.data(), "Pss_File") == 0) {
         auto counter = ToU32(value.data());
        if (counter != cached.smr_pss_file_kb) {
          GetOrCreateStatsProcess(pid)->set_smr_pss_file_kb(counter);
          cached.smr_pss_file_kb = counter;
        }
      } else if (strcmp(key.data(), "Pss_Shmem") == 0) {
         auto counter = ToU32(value.data());
        if (counter != cached.smr_pss_shmem_kb) {
          GetOrCreateStatsProcess(pid)->set_smr_pss_shmem_kb(counter);
          cached.smr_pss_shmem_kb = counter;
        }
      }

      key.clear();
      state = kKey;
      continue;
    }

    if (state == kKey) {
      if (c == ':') {
        state = kSeparator;
        continue;
      }
      key.push_back(c);
      continue;
    }

    if (state == kSeparator) {
      if (isspace(c))
        continue;
      value.clear();
      value.push_back(c);
      state = kValue;
      continue;
    }

    if (state == kValue) {
      value.push_back(c);
    }
  }
  return proc_status_has_mem_counters;
}

void ProcessStatsDataSource::WriteFds(int32_t pid) {
  if (!resolve_process_fds_) {
    return;
  }

  base::StackString<256> path("%s/%" PRId32 "/fd", GetProcMountpoint(), pid);
  base::ScopedDir proc_dir(opendir(path.c_str()));
  if (!proc_dir) {
    PERFETTO_DPLOG("Failed to opendir(%s)", path.c_str());
    return;
  }
  while (struct dirent* dir_ent = readdir(*proc_dir)) {
    if (dir_ent->d_type != DT_LNK)
      continue;
    auto fd = base::CStringToUInt64(dir_ent->d_name);
    if (fd)
      WriteSingleFd(pid, *fd);
  }
}

void ProcessStatsDataSource::WriteSingleFd(int32_t pid, uint64_t fd) {
  CachedProcessStats& cached = process_stats_cache_[pid];
  if (cached.seen_fds.count(fd)) {
    return;
  }

  base::StackString<128> proc_fd("%s/%" PRId32 "/fd/%" PRIu64,
                                 GetProcMountpoint(), pid, fd);
  std::array<char, 256> path;
  ssize_t actual = readlink(proc_fd.c_str(), path.data(), path.size());
  if (actual >= 0) {
    auto* fd_info = GetOrCreateStatsProcess(pid)->add_fds();
    fd_info->set_fd(fd);
    fd_info->set_path(path.data(), static_cast<size_t>(actual));
    cached.seen_fds.insert(fd);
  } else if (ENOENT != errno) {
    PERFETTO_DPLOG("Failed to readlink '%s'", proc_fd.c_str());
  }
}

uint64_t ProcessStatsDataSource::CacheProcFsScanStartTimestamp() {
  if (!cur_procfs_scan_start_timestamp_)
    cur_procfs_scan_start_timestamp_ =
        static_cast<uint64_t>(base::GetBootTimeNs().count());
  return cur_procfs_scan_start_timestamp_;
}

void ProcessStatsDataSource::ClearIncrementalState() {
  PERFETTO_DLOG("ProcessStatsDataSource clearing incremental state.");
  seen_pids_.clear();
  skip_stats_for_pids_.clear();

  cache_ticks_ = 0;
  process_stats_cache_.clear();

  // Set the relevant flag in the next packet.
  did_clear_incremental_state_ = true;
}

}  // namespace perfetto<|MERGE_RESOLUTION|>--- conflicted
+++ resolved
@@ -96,10 +96,7 @@
   record_thread_names_ = cfg.record_thread_names();
   dump_all_procs_on_start_ = cfg.scan_all_processes_on_start();
   resolve_process_fds_ = cfg.resolve_process_fds();
-<<<<<<< HEAD
-=======
   scan_smaps_rollup_ = cfg.scan_smaps_rollup();
->>>>>>> bad11ba2
 
   enable_on_demand_dumps_ = true;
   for (auto quirk = cfg.quirks(); quirk; ++quirk) {
