--- conflicted
+++ resolved
@@ -380,13 +380,10 @@
                   p * 100 + iter * 10 + 1, p * 100 + iter * 10 + 2);
               return ret.ToStdString();
             }));
-<<<<<<< HEAD
-=======
 
     // By default scan_smaps_rollup is off and /proc/<pid>/smaps_rollup
     // shouldn't be read.
     EXPECT_CALL(*data_source, ReadProcPidFile(pid, "smaps_rollup")).Times(0);
->>>>>>> bad11ba2
 
     EXPECT_CALL(*data_source, ReadProcPidFile(pid, "oom_score_adj"))
         .WillRepeatedly(Invoke(
